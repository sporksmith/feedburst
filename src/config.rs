use std::env;
use std::path::{Path, PathBuf};
use std::fs::{File, OpenOptions};
use std::process::Command;

use error::{Error, ParseError};
use feed::FeedInfo;
use platform;
use parser;

#[derive(Debug, Clone)]
enum PathWrapper {
    CreateIfMissing(PathBuf),
    ErrorIfMissing(PathBuf),
}

#[derive(Clone)]
pub struct Args {
    only_fetch: bool,
    feed_root: Option<PathBuf>,
    config: PathWrapper,
    open_command: Option<Vec<String>>,
}

impl Args {
    pub fn new(
        only_fetch: bool,
        feed_root: Option<&str>,
        config: Option<&str>,
        command: Option<&str>,
    ) -> Result<Self, Error> {
        let command = if let Some(command) = command {
            match parser::parse_command(command) {
                Ok(command) => Some(command),
                Err(ParseError::Expected { msg, .. }) => {
                    let msg = format!("Error parsing command: expected {}", msg);
                    return Err(Error::Msg(msg));
                }
            }
        } else {
            None
        };

        Ok(Args {
            only_fetch,
            feed_root: feed_root.map(From::from),
            config: config_path(config)?,
            open_command: command,
        })
    }

    pub fn config_path(&self) -> &PathBuf {
        match self.config {
            PathWrapper::CreateIfMissing(ref path) | PathWrapper::ErrorIfMissing(ref path) => path,
        }
    }

    pub fn config_file(&self) -> Result<File, Error> {
        match self.config {
            PathWrapper::CreateIfMissing(ref path) => Ok(OpenOptions::new()
                .create(true)
                .write(true)
                .read(true)
                .open(path)
                .map_err(|err| Error::Msg(format!("Cannot open file {:?}: {}", path, err)))?),
            PathWrapper::ErrorIfMissing(ref path) => Ok(File::open(path)
                .map_err(|err| Error::Msg(format!("Cannot open file {:?}: {}", path, err)))?),
        }
    }

    pub fn feed_file(&self, info: &FeedInfo) -> Result<File, Error> {
        let root = self.feed_root.as_ref().or_else(|| info.root.as_ref());
        let path = feed_path(root, &info.name)?;
        OpenOptions::new()
            .read(true)
            .write(true)
            .create(true)
            .open(&path)
            .map_err(|err| Error::Msg(format!("Error opening feed file {:?}: {}", path, err)))
    }

    pub fn open_url(&self, feed: &FeedInfo, url: &str) -> Result<(), Error> {
        if let Some(command) = self.open_command.as_ref().or_else(|| feed.command.as_ref()) {
            let mut found_url = false;
            let command_str = command.join(" ");
            let mut command: Vec<String> = (*command).clone();
            for (i, mut item) in command.iter_mut().enumerate() {
                if item.to_uppercase() == "@URL" {
                    if i == 0 {
                        let msg = format!(
                            "@URL can't be the first part of the command (in `{}`)",
                            command_str
                        );
                        return Err(Error::Msg(msg));
                    }
                    *item = url.into();
                    found_url = true;
                }
            }

            if !found_url {
                command.push(url.into());
            }

            let exit_status = Command::new(&command[0])
                .args(&command[1..])
                .spawn()?
                .wait()?;

            if exit_status.success() {
                Ok(())
            } else {
                let msg = format!("Error running open command `{}`", command_str);
                Err(Error::Msg(msg))
            }
        } else {
            platform::open_url(url)
        }
    }
}

fn feed_path(root: Option<&PathBuf>, name: &str) -> Result<PathBuf, Error> {
    if let Some(root) = root {
        debug!("Using feed specified on the command line: {:?}", root);
        let root = Path::new(root);
        if !root.is_dir() {
            Err(Error::Msg(format!("Error: {:?} is not a directory", root)))
        } else {
            Ok(root.join(format!("{}.feed", name)))
        }
    } else {
        let path = platform::data_path(&format!("feeds/{}.feed", name))?;
        debug!("Using platform data: {:?}", path);
        Ok(path)
    }
}

fn config_path(path: Option<&str>) -> Result<PathWrapper, Error> {
    if let Some(path) = path {
        debug!("Using config specified on command line: {}", path);
        Ok(PathWrapper::ErrorIfMissing(path.into()))
    } else if let Some(path) = env::var_os("FEEDBURST_CONFIG_FILE") {
        debug!(
            "Using config specified as FEEDBURST_CONFIG_FILE: {}",
            path.to_string_lossy(),
        );
        Ok(PathWrapper::CreateIfMissing(path.into()))
    } else {
        let path = platform::config_path()?;
        debug!(
            "Using config found from the platform config dir: {:?}",
            path
        );
        Ok(PathWrapper::CreateIfMissing(path))
    }
<<<<<<< HEAD
=======
}

#[cfg(unix)]
fn platform_data_path(path: &str) -> Result<PathBuf, Error> {
    if let Some(path) = env::var_os("XDG_DATA_HOME") {
        Ok(path.into())
    } else {
        let xdg = ::xdg::BaseDirectories::with_prefix(::APP_NAME)
            .map_err(|err| Error::Msg(format!("{}", err)))?;
        if let Some(path) = xdg.find_data_file(path) {
            Ok(path)
        } else {
            xdg.place_data_file(path)
                .map_err(|err| Error::Msg(format!("{}", err)))
        }
    }
}

#[cfg(unix)]
fn platform_config_path() -> Result<PathBuf, Error> {
    if let Some(path) = env::var_os("XDG_CONFIG_HOME") {
        Ok(path.into())
    } else {
        let xdg = ::xdg::BaseDirectories::with_prefix(::APP_NAME)
            .map_err(|err| Error::Msg(format!("{}", err)))?;
        if let Some(path) = xdg.find_config_file("config.feeds") {
            Ok(path)
        } else {
            xdg.place_config_file("config.feeds")
                .map_err(|err| Error::Msg(format!("{}", err)))
        }
    }
}

#[cfg(windows)]
fn app_data_dir() -> Result<PathBuf, Error> {
    if let Some(app_data_dir) = env::var_os("APPDATA") {
        Ok(Path::new(&app_data_dir).join("Feedburst"))
    } else {
        Err(Error::Msg("Unable to find the APPDATA directory".into()))
    }
}

#[cfg(windows)]
fn platform_data_path(path: &str) -> Result<PathBuf, Error> {
    let path = app_data_dir()?.join(path).parent().unwrap().into();
    ::std::fs::create_dir_all(&path).map_err(|err| {
        Error::Msg(format!(
            "Error creating feeds directory {:?}: {}",
            path, err
        ))
    })?;
    Ok(path)
}

#[cfg(windows)]
fn platform_config_path() -> Result<PathBuf, Error> {
    let path = app_data_dir()?;
    ::std::fs::create_dir_all(&path).map_err(|err| {
        Error::Msg(format!(
            "Error creating config directory {:?}: {}",
            path, err
        ))
    })?;
    Ok(path.join("config.feeds"))
>>>>>>> d29efee3
}<|MERGE_RESOLUTION|>--- conflicted
+++ resolved
@@ -153,72 +153,4 @@
         );
         Ok(PathWrapper::CreateIfMissing(path))
     }
-<<<<<<< HEAD
-=======
-}
-
-#[cfg(unix)]
-fn platform_data_path(path: &str) -> Result<PathBuf, Error> {
-    if let Some(path) = env::var_os("XDG_DATA_HOME") {
-        Ok(path.into())
-    } else {
-        let xdg = ::xdg::BaseDirectories::with_prefix(::APP_NAME)
-            .map_err(|err| Error::Msg(format!("{}", err)))?;
-        if let Some(path) = xdg.find_data_file(path) {
-            Ok(path)
-        } else {
-            xdg.place_data_file(path)
-                .map_err(|err| Error::Msg(format!("{}", err)))
-        }
-    }
-}
-
-#[cfg(unix)]
-fn platform_config_path() -> Result<PathBuf, Error> {
-    if let Some(path) = env::var_os("XDG_CONFIG_HOME") {
-        Ok(path.into())
-    } else {
-        let xdg = ::xdg::BaseDirectories::with_prefix(::APP_NAME)
-            .map_err(|err| Error::Msg(format!("{}", err)))?;
-        if let Some(path) = xdg.find_config_file("config.feeds") {
-            Ok(path)
-        } else {
-            xdg.place_config_file("config.feeds")
-                .map_err(|err| Error::Msg(format!("{}", err)))
-        }
-    }
-}
-
-#[cfg(windows)]
-fn app_data_dir() -> Result<PathBuf, Error> {
-    if let Some(app_data_dir) = env::var_os("APPDATA") {
-        Ok(Path::new(&app_data_dir).join("Feedburst"))
-    } else {
-        Err(Error::Msg("Unable to find the APPDATA directory".into()))
-    }
-}
-
-#[cfg(windows)]
-fn platform_data_path(path: &str) -> Result<PathBuf, Error> {
-    let path = app_data_dir()?.join(path).parent().unwrap().into();
-    ::std::fs::create_dir_all(&path).map_err(|err| {
-        Error::Msg(format!(
-            "Error creating feeds directory {:?}: {}",
-            path, err
-        ))
-    })?;
-    Ok(path)
-}
-
-#[cfg(windows)]
-fn platform_config_path() -> Result<PathBuf, Error> {
-    let path = app_data_dir()?;
-    ::std::fs::create_dir_all(&path).map_err(|err| {
-        Error::Msg(format!(
-            "Error creating config directory {:?}: {}",
-            path, err
-        ))
-    })?;
-    Ok(path.join("config.feeds"))
->>>>>>> d29efee3
 }