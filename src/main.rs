<<<<<<< HEAD
=======


>>>>>>> 687e91ac
#[macro_use]
extern crate log;
use pretty_env_logger;

use reqwest;
<<<<<<< HEAD
=======


>>>>>>> 687e91ac

use std::io::Read;
use std::str::FromStr;

use clap::{App, Arg};

mod config;
mod error;
mod feed;
mod parse_util;
mod parser;
mod platform;

use crate::error::{Error, ParseError, Span};
use crate::feed::Feed;

const APP_NAME: &str = env!("CARGO_PKG_NAME");

fn main() {
    if let Err(err) = run() {
        eprintln!("{}", err);
        std::process::exit(1);
    }
}

fn run() -> Result<(), Error> {
    pretty_env_logger::init().unwrap();
    let matches = App::new(APP_NAME)
        .version(env!("CARGO_PKG_VERSION"))
        .author(env!("CARGO_PKG_AUTHORS"))
        .about("Presents you your RSS feeds in chunks")
        .arg(
            Arg::with_name("config")
                .long("config")
                .value_name("FILE")
                .help("The config file to load feeds from")
                .takes_value(true),
        )
        .arg(
            Arg::with_name("feeds")
                .long("feeds")
                .value_name("PATH")
                .help("The folder where feeds are stored")
                .takes_value(true),
        )
        .arg(
            Arg::with_name("open-with")
                .long("open-with")
                .value_name("COMMAND")
                .help(concat!(
                    "The command to open the comic with. Any instance of @URL ",
                    "will be replaced with the comic URL, and if @URL isn't ",
                    "mentioned, the URL will be placed at the end of the command.",
                ))
                .takes_value(true),
        )
        .arg(
            Arg::with_name("fetch")
                .long("fetch")
                .help("Only download feeds, don't view them"),
        )
        .max_term_width(120)
        .get_matches();

    let only_fetch = matches.value_of("fetch").is_some();
    let args = config::Args::new(
        only_fetch,
        matches.value_of("feeds"),
        matches.value_of("config"),
        matches.value_of("open-with"),
    )?;

    let feeds = {
        let mut file = args.config_file()?;
        let mut text = String::new();
        file.read_to_string(&mut text)?;

        let make_error_message = |row: usize, span: Span, msg: &str| -> Error {
            let mut message = format!(
                "Line {}: Error parsing {}\n\n",
                row,
                args.config_path().display(),
            );
            let line = text.lines().nth(row - 1).unwrap_or_default();
            message.push_str(&format!("{}\n", line));
            match span {
                None => message.push('\n'),
                Some((l, r)) => {
                    let underline = format!("{}{}\n", " ".repeat(l), "^".repeat(r - l + 1));
                    message.push_str(&underline);
                }
            }

            message.push_str(&format!("Expected {}", msg));
            Error::Msg(message)
        };

        match parser::parse_config(&text) {
            Ok(feeds) => feeds,
            Err(ParseError::Expected { msg, row, span }) => {
                return Err(make_error_message(row, span, &msg));
            }
        }
    };

    if feeds.is_empty() {
        println!(
            "You're not following any comics. Add some to your config file at {}",
            args.config_path().display(),
        );
        return Ok(());
    }

    let mut feeds: Vec<_> = feeds
        .into_iter()
        .map(|info| {
            let mut feed_file = args.feed_file(&info)?;
            info.read_feed(&mut feed_file)
        })
        .filter_map(|feed| match feed {
            Ok(feed) => Some(feed),
            Err(err) => {
                eprintln!("{}", err);
                None
            }
        })
        .collect();

    // Fetch the feeds that are currently scheduled, not those that are unscheduled
    feeds.sort_by_key(|feed| !feed.is_scheduled());

    let rx = {
        let (tx, rx) = std::sync::mpsc::channel();
        const NUM_THREADS: usize = 4;
        let mut groups: Vec<Vec<Feed>> = vec![vec![]; NUM_THREADS];
        for (i, feed) in feeds.into_iter().enumerate() {
            groups[i % NUM_THREADS].push(feed);
        }

        for group in groups {
            let tx = tx.clone();
            let args = args.clone();
            std::thread::spawn(move || {
                for feed in group {
                    let name = feed.info.name.clone();
                    match fetch_feed(&args, feed) {
                        Ok(feed) => tx.send(feed).unwrap(),
                        Err(Error::Msg(err)) => eprintln!("{}", err),
                        Err(err) => eprintln!("Error in feed {}: {}", name, err),
                    }
                }
            });
        }

        rx
    };

    let mut num_read = 0;
    for mut feed in rx {
        if feed.is_ready() && !only_fetch {
            if let Err(err) = read_feed(&args, &mut feed) {
                eprintln!("Error in feed {}: {}", feed.info.name, err);
            } else {
                num_read += 1;
            }
        }
    }

    if num_read == 0 && !only_fetch {
        // @Todo: Provide a better estimate of when new comics will be available.
        println!("No new comics. Check back tomorrow!");
    }

    Ok(())
}

fn fetch_feed(args: &config::Args, mut feed: Feed) -> Result<Feed, Error> {
    debug!("Fetching \"{}\" from <{}>", feed.info.name, feed.info.url);
    let client = reqwest::ClientBuilder::new()?
        .timeout(std::time::Duration::from_secs(5))
        .build()?;
    let mut resp = client.get(&feed.info.url)?.send()?;
    if !resp.status().is_success() {
        debug!(
            "Error \"{}\" fetching feed {} from {}",
            resp.status(),
            feed.info.name,
            feed.info.url,
        );
        return Err(Error::Msg(format!(
            "{} (Failed to download: \"{}\")",
            feed.info.name,
            resp.status(),
        )));
    }
    let mut content = String::new();
    resp.read_to_string(&mut content)?;
    let links: Vec<_> = {
        use syndication::Feed;
        let feed_info = &feed.info;
        match Feed::from_str(&content).map_err(|x| Error::Msg(x.into()))? {
            Feed::Atom(feed) => {
                debug!("Parsed feed <{}> as Atom", feed_info.url);
                feed.entries
                    .into_iter()
                    .rev()
                    .filter(|x| {
                        let keep = feed_info.filter_title(&x.title);
                        if !keep {
                            debug!("skipping by title: {}", x.title);
                        }
                        keep
                    })
                    .filter_map(|x| x.links.first().cloned())
                    .map(|x| x.href)
                    .filter(|url| feed_info.filter_url(&url))
                    .collect()
            }
            Feed::RSS(feed) => {
                debug!("Parsed feed <{}> as RSS", feed_info.url);
                feed.items
                    .into_iter()
                    .rev()
                    .filter(|x| {
                        let title = &x.title;
                        let title = title.as_ref().map(|x| &x[..]).unwrap_or("");
                        let keep = feed_info.filter_title(&title);
                        if !keep {
                            debug!("skipping by title: {:?}", x.title);
                        }
                        keep
                    })
                    .filter_map(|x| x.link)
                    .filter(|url| feed_info.filter_url(&url))
                    .collect()
            }
        }
    };

    let mut feed_file = args.feed_file(&feed.info)?;
    feed.add_new_comics(&links);
    feed.write_changes(&mut feed_file)?;
    Ok(feed)
}

fn read_feed(args: &config::Args, feed: &mut Feed) -> Result<(), Error> {
    let mut feed_file = args.feed_file(&feed.info)?;
    let items = feed.get_reading_list();
    if items.is_empty() {
        return Ok(());
    }
    let plural_feeds = if items.len() == 1 { "comic" } else { "comics" };
    println!("{} ({} {})", feed.info.name, items.len(), plural_feeds);
    if feed
        .info
        .update_policies
        .contains(&feed::UpdateSpec::OpenAll)
    {
        // Open all the comics instead of just the earliest one
        for item in &items {
            args.open_url(&feed.info, item)?;
        }
    } else {
        args.open_url(&feed.info, items.first().unwrap())?;
    }
    feed.read();
    feed.write_changes(&mut feed_file)?;
    Ok(())
}<|MERGE_RESOLUTION|>--- conflicted
+++ resolved
@@ -1,18 +1,12 @@
-<<<<<<< HEAD
-=======
-
-
->>>>>>> 687e91ac
+
+
 #[macro_use]
 extern crate log;
 use pretty_env_logger;
 
 use reqwest;
-<<<<<<< HEAD
-=======
-
-
->>>>>>> 687e91ac
+
+
 
 use std::io::Read;
 use std::str::FromStr;
